--- conflicted
+++ resolved
@@ -447,7 +447,6 @@
             print(key, ": ", value['start_t'], " ", value['end_t'])
             for k, v in value['channel_chunk'].items():
                 print("        ", k, v)
-<<<<<<< HEAD
                 
     # get channel min and max values, across chunks.
     def _get_waveform_channel_minmax(self, waveforms):
@@ -460,9 +459,6 @@
         return minmax
         
         
-=======
-
->>>>>>> 59eeca71
     def write_waveforms(self, path, waveforms):
         fs = FileSet()
 
@@ -491,12 +487,8 @@
             subchunks1 = self.split_chunks_temporal_merged(channel_table)
             # print("merged", len(subchunks1))
             # self._pretty_print(subchunks1)
-<<<<<<< HEAD
     
         minmax = self._get_waveform_channel_minmax(waveforms)    
-=======
-
->>>>>>> 59eeca71
         #========== now write out =============
 
         # count channels belonging to respiratory data this is needed for the iod
@@ -525,13 +517,8 @@
             dicom = self.writer.set_study_info(dicom, studyUID = studyInstanceUID, studyDate = datetime.now())
             dicom = self.writer.set_series_info(dicom, iod, seriesUID=seriesInstanceUID)
             dicom = self.writer.set_waveform_acquisition_info(dicom, instanceNumber = file_id)
-<<<<<<< HEAD
             dicom = self.writer.add_waveform_chunks_multiplexed(dicom, iod, chunk_info, waveforms, minmax)
             
-=======
-            dicom = self.writer.add_waveform_chunks_multiplexed(dicom, iod, chunk_info, waveforms)        
-
->>>>>>> 59eeca71
             # Save DICOM file.  write_like_original is required
             # these the initial path when added - it points to a temp file.
             # instance = fs.add(dicom)
