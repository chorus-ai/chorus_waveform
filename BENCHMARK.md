--- conflicted
+++ resolved
@@ -9,11 +9,7 @@
 The [waveform_benchmark.py](./waveform_benchmark.py) script is the entrypoint for running benchmarks. This script calls functions in the `waveform_benchmark` package. The syntax for running waveform_benchmark.py from the command line is: 
 
 ```
-<<<<<<< HEAD
-./waveform_benchmark.py -r <PATH_TO_RECORD> -f <PATH_TO_BENCHMARK_CLASS> -p <PHYSIONET_DATABASE_PATH> [--test_only]
-=======
-./waveform_benchmark.py -r <PATH_TO_RECORD> -f <PATH_TO_BENCHMARK_CLASS> -p <PHYSIONET_DATABASE_PATH> [-m]
->>>>>>> 93ce7aa6
+./waveform_benchmark.py -r <PATH_TO_RECORD> -f <PATH_TO_BENCHMARK_CLASS> -p <PHYSIONET_DATABASE_PATH> [--test_only] [-m]
 ```
 
 The `-p` argument can be used to pull a file directly from a PhysioNet database but isn't needed when running on a local file. For example, to run the `WFDBFormat516` benchmark on local record `data/waveforms/mimic_iv/waves/p100/p10079700/85594648/85594648`:
